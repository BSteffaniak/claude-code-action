--- conflicted
+++ resolved
@@ -16,15 +16,10 @@
 
 async function run() {
   try {
-<<<<<<< HEAD
+    collectActionInputsPresence();
+
     // Parse GitHub context first to enable mode detection
     const context = parseGitHubContext();
-=======
-    collectActionInputsPresence();
-
-    // Step 1: Get mode first to determine authentication method
-    const modeInput = process.env.MODE || DEFAULT_MODE;
->>>>>>> 68b7ca37
 
     // Auto-detect mode based on context
     const mode = getMode(context);
